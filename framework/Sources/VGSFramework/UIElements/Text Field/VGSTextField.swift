//
//  VGSTextField.swift
//  VGSFramework
//
//  Created by Vitalii Obertynskyi on 8/14/19.
//  Copyright © 2019 Vitalii Obertynskyi. All rights reserved.
//

import UIKit

/// VGSTextFiled - secure text field for getting user data and safety sending to VGS server
public class VGSTextField: UIView {
    private(set) weak var vgsCollector: VGSCollect?
    internal var textField = MaskedTextField(frame: .zero)
    internal var focusStatus: Bool = false
    internal var isRequired: Bool = false
    internal var fieldType: FieldType = .none
    internal var validationModel = VGSValidation()
    internal var fieldName: String!
    internal var token: String?
    
    // just for internal using
    internal var text: String? {
        return textField.secureText
    }
    
    /// You can set padding for text and placeholder
    public var padding = UIEdgeInsets(top: 0, left: 0, bottom: 0, right: 0) {
        didSet {
            textField.padding = padding
        }
    }
    
    public var configuration: VGSConfiguration? {
        didSet {
            
            guard let configuration = configuration else {
                return
            }
            
            // config text field
            fieldName = configuration.fieldName
            isRequired = configuration.isRequired
            fieldType = configuration.type
            textField.placeholder = configuration.placeholder
            textField.isSecureTextEntry = configuration.type.isSecureDate
            textField.keyboardType = configuration.type.keyboardType
            
            if configuration.formatPattern.count != 0 {
                textField.formatPattern = configuration.formatPattern
            } else {
                textField.formatPattern = configuration.type.formatPattern
            }
            
            // regex
            validationModel.pattern = configuration.type.regex
            
            if let vgs = configuration.vgsCollector {
                vgsCollector = vgs
                vgs.registerTextFields(textField: [self])
            }
        }
    }
    
    // MARK: - init
    override init(frame: CGRect) {
        super.init(frame: frame)
        mainInitialization()
    }
    
    required init?(coder aDecoder: NSCoder) {
        super.init(coder: aDecoder)
        mainInitialization()
    }
    
    deinit {
        vgsCollector?.unregisterTextFields(textField: [self])
    }
    
    // MARK: - private API
    private func mainInitialization() {
        // set main style for view
        mainStyle()
        // text view
        textField.translatesAutoresizingMaskIntoConstraints = false
        addSubview(textField)

        let views = ["view": self, "textField": textField]
        
        let horizontalConstraints = NSLayoutConstraint.constraints(withVisualFormat: "H:|-0-[textField]-0-|",
                                                                  options: .alignAllCenterY,
                                                                  metrics: nil,
                                                                  views: views)
        NSLayoutConstraint.activate(horizontalConstraints)
        
        let verticalConstraint = NSLayoutConstraint.constraints(withVisualFormat: "V:|-0-[textField]-0-|",
                                                                options: .alignAllCenterX,
                                                                metrics: nil,
                                                                views: views)
        NSLayoutConstraint.activate(verticalConstraint)
        
<<<<<<< HEAD
        // delegate
        textField.addTarget(self, action: #selector(textFieldDidChange), for: .editingChanged)
        textField.delegate = self
=======
        
        //delegate
        textField.addSomeTarget(self, action: #selector(textFieldDidChange), for: .editingChanged)
        textField.addSomeTarget(self, action: #selector(textField(_:shouldChangeCharactersIn:replacementString:)), for: .editingChanged)
>>>>>>> 15da9727
        
        // tap gesture for update focus state
        let tapGesture = UITapGestureRecognizer(target: self, action: #selector(focusOn))
        textField.addGestureRecognizer(tapGesture)
    }
    
    @objc
    internal func textFieldDidChange(_ sender: UITextField) {
        // change status
        vgsCollector?.updateStatus(for: self)
    }
}

// MARL: - Text filed delegate
extension VGSTextField: UITextFieldDelegate {
    public func textField(_ textField: UITextField, shouldChangeCharactersIn range: NSRange, replacementString string: String) -> Bool {
        
        guard let tfText = textField.text else {
            return true
        }
        
        let mask = self.textField.formatPattern
        if mask.count < tfText.count + string.count {
            return false
        }
        
        return true
    }
}

// MARK: - change focus here
extension VGSTextField {
    @objc
    internal func focusOn() {
        // change status
        textField.becomeFirstResponder()
        vgsCollector?.updateStatus(for: self)
    }
}

// MARK: - Main style for text field
extension UIView {
    func mainStyle() {
        clipsToBounds = true
        layer.borderColor = UIColor.lightGray.cgColor
        layer.borderWidth = 1
        layer.cornerRadius = 4
    }
}<|MERGE_RESOLUTION|>--- conflicted
+++ resolved
@@ -99,16 +99,9 @@
                                                                 views: views)
         NSLayoutConstraint.activate(verticalConstraint)
         
-<<<<<<< HEAD
-        // delegate
-        textField.addTarget(self, action: #selector(textFieldDidChange), for: .editingChanged)
-        textField.delegate = self
-=======
-        
         //delegate
         textField.addSomeTarget(self, action: #selector(textFieldDidChange), for: .editingChanged)
         textField.addSomeTarget(self, action: #selector(textField(_:shouldChangeCharactersIn:replacementString:)), for: .editingChanged)
->>>>>>> 15da9727
         
         // tap gesture for update focus state
         let tapGesture = UITapGestureRecognizer(target: self, action: #selector(focusOn))
